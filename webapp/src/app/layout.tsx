--- conflicted
+++ resolved
@@ -1,8 +1,5 @@
 import { navigationLinks } from "../app.config";
-<<<<<<< HEAD
-=======
 import { Footer } from "../components/Footer";
->>>>>>> bc41cb70
 import { Header } from "../components/Header";
 import { OnboardingModal } from "../components/OnboardingModal";
 import { Providers } from "./providers";
